--- conflicted
+++ resolved
@@ -25,21 +25,15 @@
 
       - name: Setup Node
         uses: actions/setup-node@v4
-     
+
       - name: Install dependencies
         uses: bahmutov/npm-install@v1
         with:
           working-directory: www
 
       - name: Build project
-<<<<<<< HEAD
-        with:
-          working-directory: www
-        run: npm run build
-=======
         run: npm run build
         working-directory: www
->>>>>>> da790655
 
       - name: Setup Pages
         uses: actions/configure-pages@v5
@@ -47,9 +41,8 @@
       - name: Upload artifact
         uses: actions/upload-pages-artifact@v3
         with:
-          path: './www/dist'
+          path: "./www/dist"
 
       - name: Deploy to GitHub Pages
         id: deployment
-        uses: actions/deploy-pages@v4
-    +        uses: actions/deploy-pages@v4